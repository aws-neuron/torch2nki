--- conflicted
+++ resolved
@@ -7,7 +7,7 @@
 import numpy as np
 
 
-<<<<<<< HEAD
+
 def update_function_name_in_text(text: str, new_name: str) -> str:
     """
     Updates the function name in the function header of a text.
@@ -29,8 +29,7 @@
     return new_text
 
 
-=======
->>>>>>> 4fa0e0bf
+
 def extract_kernel_from_llm_response(file_path):
     """
     Reads the LLM-generated file, locates the code block
